#! /usr/env/python
"""
hex_lca.py: simple hexagonal Landlab cellular automaton

This file defines the HexLCA class, which is a sub-class of 
LandlabCellularAutomaton that implements a simple, non-oriented, hex-grid
CA. Like its parent class, HexLCA implements a continuous-time, stochastic,
pair-based CA. The hex grid has 3 principal directions, rather than 2 for a
raster. Hex grids are often used in CA models because of their symmetry.

Created GT Sep 2014
"""
import six

from .landlab_ca import LandlabCellularAutomaton, Transition
import landlab


class HexLCA(LandlabCellularAutomaton):
    """
    Class HexLCA implements a non-oriented hex-grid CellLab-CTS model.
    
    Example
    -------
    >>> mg = landlab.HexModelGrid(4, 3, 1.0)
    >>> nsd = {0 : 'yes', 1 : 'no'}
    >>> xnlist = []
    >>> xnlist.append( Transition( (0,1,0), (1,1,0), 1.0, 'frogging' ) )
    >>> nsg = mg.add_zeros('node', 'node_state_grid')
    >>> hlca = HexLCA(mg, nsd, xnlist, nsg)
    """
    
    def __init__(self, model_grid, node_state_dict, transition_list,
                 initial_node_states, prop_data=None, prop_reset_value=None):
        """
        HexLCA constructor: sets number of orientations to 1 and calls
        base-class constructor.
        
        Parameters
        ----------
        model_grid : Landlab ModelGrid object
            Reference to the model's grid
        node_state_dict : dict
            Keys are node-state codes, values are the names associated with
            these codes
        transition_list : list of Transition objects
            List of all possible transitions in the model
        initial_node_states : array of ints (x number of nodes in grid)
            Starting values for node-state grid
        prop_data : array (x number of nodes in grid) (optional)
            Array of properties associated with each node/cell
        prop_reset_value : (scalar; same type as entries in prop_data) (optional)
            Default or initial value for a node/cell property (e.g., 0.0)
        """
        
        print 'WARNING: Use of HexLCA is deprecated. Use HexCTS instead.'        
        
        # Make sure caller has sent the right grid type        
        assert (type(model_grid) is landlab.grid.hex.HexModelGrid), \
               'model_grid must be a Landlab HexModelGrid'
               
        # Define the number of distinct cell-pair orientations: here just 1,
        # because RasterLCA represents a non-oriented CA model.
        self.number_of_orientations = 1
        
        # Call the LandlabCellularAutomaton.__init__() method to do the rest of
        # the initialization
        super(HexLCA, self).__init__(model_grid, node_state_dict, 
            transition_list, initial_node_states, prop_data, prop_reset_value)
        

if __name__=='__main__':
<<<<<<< HEAD
    import doctest
    doctest.testmod()
=======
    mg = landlab.HexModelGrid(4, 3, 1.0)
    nsd = {0 : 'yes', 1 : 'no'}
    xnlist = []
    xnlist.append( Transition( (0,1,0), (1,1,0), 1.0, 'hexxing' ) )
    nsg = mg.add_zeros('node', 'node_state_grid')
    hlca = HexLCA(mg, nsd, xnlist, nsg)
    six.print_(hlca.__dict__)
>>>>>>> 0bccc56d
<|MERGE_RESOLUTION|>--- conflicted
+++ resolved
@@ -70,15 +70,5 @@
         
 
 if __name__=='__main__':
-<<<<<<< HEAD
     import doctest
-    doctest.testmod()
-=======
-    mg = landlab.HexModelGrid(4, 3, 1.0)
-    nsd = {0 : 'yes', 1 : 'no'}
-    xnlist = []
-    xnlist.append( Transition( (0,1,0), (1,1,0), 1.0, 'hexxing' ) )
-    nsg = mg.add_zeros('node', 'node_state_grid')
-    hlca = HexLCA(mg, nsd, xnlist, nsg)
-    six.print_(hlca.__dict__)
->>>>>>> 0bccc56d
+    doctest.testmod()