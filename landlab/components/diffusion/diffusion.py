#! /usr/env/python
"""

Component that models 2D diffusion using an explicit finite-volume method.

Created July 2013 GT
Last updated May 2015 DEJH

"""

##############DEJH is unsure if the uplift is correctly (not) incorporated here


from __future__ import print_function

<<<<<<< HEAD
import numpy as np
=======
from six.moves import range
>>>>>>> dd8a41ba

from landlab import ModelParameterDictionary, Component, FieldError
from landlab import create_and_initialize_grid
from landlab.core.model_parameter_dictionary import MissingKeyError

_ALPHA = 0.25   # time-step stability factor

#_VERSION = 'make_all_data'
#_VERSION = 'explicit'
_VERSION = 'pass_grid'


class LinearDiffuser(Component):
    """
    This component implements linear diffusion of a field in the supplied
    ModelGrid.

    This components requires the following parameters be set in the input file,
    *input_stream*, set in the component initialization:

        'linear_diffusivity', the diffusivity to use

    Optional inputs are:

        'uplift_rate', if you want this component to include the uplift
            internally
        'dt', the model timestep (assumed constant)
        'values_to_diffuse', a string giving the name of the grid field
        containing the data to diffuse.

    Supply *dt* to the diffuser through the diffuse() argument.
    This allows you to set a dynamic timestep for this class.
    If 'values_to_diffuse' is not provided, defaults to
    'topographic__elevation'.

    No particular units are necessary where they are not specified, as long as
    all units are internally consistent.

    The component takes *grid*, the ModelGrid object, and (optionally)
    *current_time* and *input_stream*. If *current_time* is not set, it defaults
    to 0.0. If *input_stream* is not set in instantiation of the class,
    :func:`initialize` with *input_stream* as in input must be called instead.
    *Input_stream* is the filename of (& optionally, path to) the parameter
    file.

    At the moment, this diffuser can only work with constant diffusivity.
    Spatially variable diffusivity hopefully coming soon.

    The primary method of this class is :func:`diffuse`.
    """

    _name = 'LinearDiffuser'

    _input_var_names = set(['topographic__elevation',
                            ])

#############################UPDATE ME
    _output_var_names = set(['topographic__elevation',
                             'surface_gradient',
                             'unit_flux',
                             ])

    _var_units = {'topographic__elevation' : 'm',
                  'surface_gradient' : '-',
                  'unit_flux' : 'm**3/s',
                  }

    _var_mapping = {'topographic__elevation' : 'node',
                    'surface_gradient' : 'link',
                    'unit_flux' : 'link',
                    }

    _var_doc = {'topographic__elevation' : 'Land surface topographic elevation; can be overwritten in initialization',
                 'surface_gradient' : 'Gradient of surface, on links',
                 'unit_flux' : 'Volume flux per unit width along links',
                  }

    def __init__(self, grid, input_stream=None, current_time=0.):
        self._grid = grid
        self.current_time = current_time
        if input_stream:
            self.initialize(input_stream)
        else:
            print('Ensure you call the initialize(input_stream) method before '
                  'running the model!')

    def initialize(self, input_stream):

        # Create a ModelParameterDictionary for the inputs
        if type(input_stream)==ModelParameterDictionary:
            inputs = input_stream
        else:
            inputs = ModelParameterDictionary(input_stream)

        # Read input/configuration parameters
        self.kd = inputs.read_float('linear_diffusivity')
        try:
            self.uplift_rate = inputs.read_float('uplift_rate')
        except MissingKeyError:
            self.uplift_rate = 0.
        try:
            self.values_to_diffuse = inputs.read_string('values_to_diffuse')
        except MissingKeyError:
            self.values_to_diffuse = 'topographic__elevation'
        else:
            #take switch in the new field name in the class properties
            for mysets in (self._input_var_names, self._output_var_names):
                mysets.remove('topographic__elevation')
                mysets.add(self.values_to_diffuse)
            for mydicts in (self._var_units, self._var_mapping, self._var_doc):
                mydicts[self.values_to_diffuse] = mydicts.pop('topographic__elevation')

        try:
            self.timestep_in = inputs.read_float('dt')
        except MissingKeyError:
            pass


        # Create grid if one doesn't already exist
        if self._grid is None:
            self._grid = create_and_initialize_grid(input_stream)

        # Set internal time step
        # ..todo:
        #   implement mechanism to compute time-steps dynamically if grid is
        #   adaptive/changing
        dx = np.amin(self._grid.link_length[self._grid.active_links])
        self.dt = _ALPHA * dx * dx / self.kd  # CFL condition
        try:
            self.tstep_ratio = self.timestep_in/self.dt
        except AttributeError:
            pass

        # Get a list of interior cells
        self.interior_cells = self._grid.node_at_core_cell

##DEJH bites the bullet and forces the 2015 style with fields
#        # Here we're experimenting with different approaches: with
#        # 'make_all_data', we create and manage all the data we need and embed
#        # it all in the grid. With 'explicit', we require the caller/user to
#        # provide data.
#        if _VERSION=='make_all_data':
#            #print('creating internal data')
#            self.z = self._grid.add_zeros('node', 'landscape_surface__elevation')
#            self.g = self._grid.add_zeros('active_link', 'landscape_surface__gradient')  # surface gradients
#            self.qs = self._grid.add_zeros('active_link','unit_sediment_flux')  # unit sediment flux
#            self.dqds = self._grid.add_zeros('node', 'sediment_flux_divergence')  # sed flux derivative
#        elif _VERSION=='explicit':
#            pass
#        else:
#            # Create data arrays for variables that won't (?) be shared with other
#            # components
#            self.g = self._grid.zeros('active_link')  # surface gradients
#            self.qs = self._grid.zeros('active_link')  # unit sediment flux
#            self.dqds = self._grid.zeros(at='node')  # sed flux derivative

        self.z = self._grid.at_node[self.values_to_diffuse]
        g = self._grid.zeros(centering='link')
        qs = self._grid.zeros(centering='link')
        try:
            self.g = self._grid.add_field('link', 'surface__gradient', g, noclobber=True) #note this will object if this exists already
        except FieldError:
            pass #field exists, so no problem
        try:
            self.qs = self._grid.add_field('link', 'unit_flux', qs, noclobber=True)
        except FieldError:
            pass
        #note all these terms are deliberately loose, as we won't always be dealing with topo


    def input_timestep(self, timestep_in):
        """
        Allows the user to set a dynamic (evolving) timestep manually as part of
        a run loop.
        """
        self.timestep_in = timestep_in
        self.tstep_ratio = timestep_in/self.dt


    def run_one_step_explicit(self, mg, z, g, qs, dqsds, dzdt, delt):

        # Take the smaller of delt or built-in time-step size self.dt
        dt = min(self.dt, delt)

        # Calculate the gradients and sediment fluxes
        g = mg.calculate_gradients_at_active_links(z)
        qs = -self.kd*g

        # Calculate the net deposition/erosion rate at each node
        dqsds = mg.calculate_flux_divergence_at_nodes(qs)

        # Calculate the total rate of elevation change
        dzdt = self.uplift_rate - dqsds

        # Update the elevations
        z[self.interior_cells] = z[self.interior_cells] \
                                 + dzdt[self.interior_cells] * dt

        # Update current time and return it
        self.current_time += dt

        return z, g, qs, dqsds, dzdt


    def run_one_step_internal(self, delt):

        # Take the smaller of delt or built-in time-step size self.dt
        dt = min(self.dt, delt)

        # Calculate the gradients and sediment fluxes
        self.g = self._grid.calculate_gradients_at_active_links(self.z)
        self.qs = -self.kd*self.g

        # Calculate the net deposition/erosion rate at each node
        self.dqsds = self._grid.calculate_flux_divergence_at_nodes(self.qs)

        # Calculate the total rate of elevation change
        dzdt = self.uplift_rate - self.dqsds

        # Update the elevations
        self.z[self.interior_cells] += dzdt[self.interior_cells] * dt

        # Update current time and return it
        self.current_time += dt
        return self.current_time

    def diffuse(self, dt, internal_uplift=False, num_uplift_implicit_comps = 1):
        """
        This is the primary method of the class. Call it to perform an iteration
        of the model. Takes *dt*, the current timestep.

        The modelgrid must contain the field to diffuse, which defaults to
        'topographic__elevation'. This can be overridden with the
        values_to_diffuse property in the input file.

        See the class docstring for a list of the other properties necessary
        in the input file for this component to run.

        To improve stability, this component can incorporate uplift into its
        internal mechanism. To use this, set *internal_uplift* to True, and . If you only have one module that requires this, do not add
        uplift manually in your loop; this method will include uplift
        automatically. If more than one of your components has this requirement,
        set *num_uplift_implicit_comps* to the total number of components that
        do.

        You can suppress this behaviour by setting *internal_uplift* to False.

        """
        # Take the smaller of delt or built-in time-step size self.dt
        self.tstep_ratio = dt/self.dt
        repeats = int(self.tstep_ratio//1.)
        extra_time = self.tstep_ratio-repeats
        z = self._grid.at_node[self.values_to_diffuse]

        core_nodes = self._grid.node_at_core_cell

        for i in range(repeats+1):
            # Calculate the gradients and sediment fluxes
            self.g[self._grid.active_links] = self._grid.calculate_gradients_at_active_links(z)
            self.qs[self._grid.active_links] = -self.kd*self.g[self._grid.active_links]

            # Calculate the net deposition/erosion rate at each node
            self.dqsds = self._grid.calculate_flux_divergence_at_nodes(self.qs[self._grid.active_links])

            # Calculate the total rate of elevation change
            #dzdt = self.uplift_rate - self.dqsds
            dzdt = - self.dqsds

            # Update the elevations
            timestep = self.dt
            if i == (repeats):
                timestep *= extra_time
            else:
                pass
            if internal_uplift:
                add_uplift = self.uplift_rate/num_uplift_implicit_comps
            else:
                add_uplift = 0.
            self._grid.at_node[self.values_to_diffuse][core_nodes] += add_uplift + dzdt[core_nodes] * timestep

            #check the BCs, update if fixed gradient
            if self._grid.fixed_gradient_boundary_nodes:
                self._grid.at_node[self.values_to_diffuse][self._grid.fixed_gradient_node_properties['boundary_node_IDs']] = self._grid.at_node[self.values_to_diffuse][self._grid.fixed_gradient_node_properties['anchor_node_IDs']] + self._grid.fixed_gradient_node_properties['values_to_add']

        #return the grid
        return self._grid


    def run_until_explicit(self, mg, t, z, g, qs, dqsds, dzdt):

        while self.current_time < t:
            remaining_time = t - self.current_time
            z, g, qs, dqsds, dzdt = self.run_one_step_explicit(mg, z, g, qs, dqsds, dzdt, remaining_time)

        return z, g, qs, dqsds, dzdt


    def run_until_internal(self, t):

        while self.current_time < t:
            remaining_time = t - self.current_time
            self.run_one_step_internal(remaining_time)


    def run_until(self, t):  # this is just a temporary duplicate

        while self.current_time < t:
            remaining_time = t - self.current_time
            self.run_one_step_internal(remaining_time)


    def get_time_step(self):
        """
        Returns time-step size.
        """
        return self.dt

    @property
    def time_step(self):
        """
        Returns time-step size (as a property).
        """
        return self.dt<|MERGE_RESOLUTION|>--- conflicted
+++ resolved
@@ -13,11 +13,8 @@
 
 from __future__ import print_function
 
-<<<<<<< HEAD
 import numpy as np
-=======
 from six.moves import range
->>>>>>> dd8a41ba
 
 from landlab import ModelParameterDictionary, Component, FieldError
 from landlab import create_and_initialize_grid
