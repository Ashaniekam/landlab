--- conflicted
+++ resolved
@@ -3825,406 +3825,6 @@
             'unit normal for a square patch. Use '
             '`_calc_unit_normals_to_patch_subtriangles` instead.')
 
-<<<<<<< HEAD
-    def calc_unit_normals_of_patch_subtriangles(
-            self, elevs='topographic__elevation'):
-        """
-        Calculate the four unit normal vectors <a, b, c> to the four possible
-        subtriangles of a four-cornered (raster) patch.
-
-        Parameters
-        ----------
-        elevs : str or ndarray, optional
-            Field name or array of node values.
-
-        Returns
-        -------
-        (n_TR, n_TL, n_BL, n_BR) : each a num-patches x length-3 array
-            Len-4 tuple of the four unit normal vectors <a, b, c> for the four
-            possible subtriangles in the patch. Order is (topright, topleft,
-            bottomleft, bottomright).
-
-        Examples
-        --------
-        >>> import numpy as np
-        >>> from landlab import RasterModelGrid
-        >>> mg = RasterModelGrid((4, 5))
-        >>> z = mg.node_x**2
-        >>> four_tris = mg.calc_unit_normals_of_patch_subtriangles(z)
-        >>> type(four_tris) is tuple
-        True
-        >>> len(four_tris)
-        4
-        >>> np.allclose(four_tris[0], four_tris[1])
-        True
-        >>> np.allclose(four_tris[2], four_tris[3])
-        True
-        >>> np.allclose(four_tris[0], four_tris[2])
-        True
-        >>> np.allclose(np.square(four_tris[0]).sum(axis=1), 1.)
-        True
-        >>> four_tris[0]
-        array([[-0.70710678,  0.        ,  0.70710678],
-               [-0.9486833 ,  0.        ,  0.31622777],
-               [-0.98058068,  0.        ,  0.19611614],
-               [-0.98994949,  0.        ,  0.14142136],
-               [-0.70710678,  0.        ,  0.70710678],
-               [-0.9486833 ,  0.        ,  0.31622777],
-               [-0.98058068,  0.        ,  0.19611614],
-               [-0.98994949,  0.        ,  0.14142136],
-               [-0.70710678,  0.        ,  0.70710678],
-               [-0.9486833 ,  0.        ,  0.31622777],
-               [-0.98058068,  0.        ,  0.19611614],
-               [-0.98994949,  0.        ,  0.14142136]])
-        """
-        try:
-            z = self.at_node[elevs]
-        except TypeError:
-            z = elevs
-        # conceptualize patches as TWO sets of 3 nodes
-        # the corners are PQRS, CC from NE
-        diff_xyz_PQ = np.empty((self.number_of_patches, 3))  # TOP
-        # ^this is the vector (xQ-xP, yQ-yP, zQ-yP)
-        diff_xyz_PS = np.empty((self.number_of_patches, 3))  # RIGHT
-        # we have RS and QR implicitly in PQ and PS - but store them too
-        diff_xyz_RS = np.empty((self.number_of_patches, 3))  # BOTTOM
-        diff_xyz_QR = np.empty((self.number_of_patches, 3))  # LEFT
-        P = self.nodes_at_patch[:, 0]
-        Q = self.nodes_at_patch[:, 1]
-        R = self.nodes_at_patch[:, 2]
-        S = self.nodes_at_patch[:, 3]
-        x_P = self.node_x[P]
-        y_P = self.node_y[P]
-        z_P = z[P]
-        x_Q = self.node_x[Q]
-        y_Q = self.node_y[Q]
-        z_Q = z[Q]
-        x_R = self.node_x[R]
-        y_R = self.node_y[R]
-        z_R = z[R]
-        x_S = self.node_x[S]
-        y_S = self.node_y[S]
-        z_S = z[S]
-        diff_xyz_PQ[:, 0] = x_Q - x_P
-        diff_xyz_PQ[:, 1] = y_Q - y_P
-        diff_xyz_PQ[:, 2] = z_Q - z_P
-        diff_xyz_PS[:, 0] = x_S - x_P
-        diff_xyz_PS[:, 1] = y_S - y_P
-        diff_xyz_PS[:, 2] = z_S - z_P
-        diff_xyz_RS[:, 0] = x_S - x_R
-        diff_xyz_RS[:, 1] = y_S - y_R
-        diff_xyz_RS[:, 2] = z_S - z_R
-        diff_xyz_QR[:, 0] = x_R - x_Q
-        diff_xyz_QR[:, 1] = y_R - y_Q
-        diff_xyz_QR[:, 2] = z_R - z_Q
-        # make the other ones
-        # cross product is orthogonal to both vectors, and is the normal
-        # n = <a, b, c>, where plane is ax + by + cz = d
-        nhat_topleft = np.cross(diff_xyz_PQ, diff_xyz_QR)  # <a, b, c>
-        nhat_bottomright = np.cross(diff_xyz_PS, diff_xyz_RS)
-        nhat_topright = np.cross(diff_xyz_PQ, diff_xyz_PS)
-        nhat_bottomleft = np.cross(diff_xyz_QR, diff_xyz_RS)
-        nmag_topleft = np.sqrt(np.square(nhat_topleft).sum(axis=1))
-        nmag_bottomright = np.sqrt(np.square(nhat_bottomright).sum(axis=1))
-        nmag_topright = np.sqrt(np.square(nhat_topright).sum(axis=1))
-        nmag_bottomleft = np.sqrt(np.square(nhat_bottomleft).sum(axis=1))
-        n_TR = nhat_topright/nmag_topright.reshape(self.number_of_patches, 1)
-        n_TL = nhat_topleft/nmag_topleft.reshape(self.number_of_patches, 1)
-        n_BL = nhat_bottomleft/nmag_bottomleft.reshape(
-            self.number_of_patches, 1)
-        n_BR = nhat_bottomright/nmag_bottomright.reshape(
-            self.number_of_patches, 1)
-
-        return (n_TR, n_TL, n_BL, n_BR)
-
-    def calc_slope_of_patch(self, elevs='topographic__elevation',
-                            subtriangle_unit_normals=None):
-        """
-        Calculate the slope (positive magnitude of gradient) at raster patches.
-
-        Returns the mean of the slopes of the four possible patch subtriangles.
-
-        Parameters
-        ----------
-        elevs : str or ndarray, optional
-            Field name or array of node values.
-        subtriangle_unit_normals : tuple of 4 (npatches, 3) arrays (optional)
-            The unit normal vectors for the four subtriangles of each patch,
-            if already known. Order is TR, TL, BL, BR.
-
-        Returns
-        -------
-        slopes_at_patch : n_patches-long array
-            The slope (positive gradient magnitude) of each patch, in radians.
-
-        Examples
-        --------
-        >>> import numpy as np
-        >>> from landlab import RasterModelGrid
-        >>> mg = RasterModelGrid((4, 5))
-        >>> z = mg.node_x
-        >>> S = mg.calc_slope_of_patch(elevs=z)
-        >>> S.size == mg.number_of_patches
-        True
-        >>> np.allclose(S, np.pi/4.)
-        True
-        >>> z = mg.node_y**2
-        >>> mg.calc_slope_of_patch(elevs=z).reshape((3, 4))
-        array([[ 0.78539816,  0.78539816,  0.78539816,  0.78539816],
-               [ 1.24904577,  1.24904577,  1.24904577,  1.24904577],
-               [ 1.37340077,  1.37340077,  1.37340077,  1.37340077]])
-        """
-        if subtriangle_unit_normals is not None:
-            assert len(subtriangle_unit_normals) == 4
-            assert subtriangle_unit_normals[0].shape[1] == 3
-            assert subtriangle_unit_normals[1].shape[1] == 3
-            assert subtriangle_unit_normals[2].shape[1] == 3
-            assert subtriangle_unit_normals[3].shape[1] == 3
-            n_TR, n_TL, n_BL, n_BR = subtriangle_unit_normals
-        else:
-            n_TR, n_TL, n_BL, n_BR = \
-                self.calc_unit_normals_of_patch_subtriangles(elevs)
-        dotprod_TL = n_TL[:, 2]  # by definition
-        dotprod_BR = n_BR[:, 2]
-        dotprod_TR = n_TR[:, 2]
-        dotprod_BL = n_BL[:, 2]
-        slopes_at_patch_TL = np.arccos(dotprod_TL)
-        slopes_at_patch_BR = np.arccos(dotprod_BR)
-        slopes_at_patch_TR = np.arccos(dotprod_TR)
-        slopes_at_patch_BL = np.arccos(dotprod_BL)
-        mean_slope_at_patch = (slopes_at_patch_TR + slopes_at_patch_TL +
-                               slopes_at_patch_BL + slopes_at_patch_BR)/4.
-
-        return mean_slope_at_patch
-
-    def calc_grad_of_patch(self, elevs='topographic__elevation',
-                           subtriangle_unit_normals=None,
-                           slope_magnitude=None):
-        """Calculate the components of the gradient of each raster patch.
-
-        Returns the mean gradient of the four possible patch subtriangles,
-        in radians.
-
-        Parameters
-        ----------
-        elevs : str or ndarray, optional
-            Field name or array of node values.
-        subtriangle_unit_normals : tuple of 4 (npatches, 3) arrays (optional)
-            The unit normal vectors for the four subtriangles of each patch,
-            if already known. Order is TR, TL, BL, BR.
-        slope_magnitude : array with size num_patches (optional)
-            The mean slope of each patch, if already known. Units must be the
-            same as provided here!
-
-        Returns
-        -------
-        gradient_tuple : (x_component_at_patch, y_component_at_patch)
-            Len-2 tuple of arrays giving components of gradient in the x and y
-            directions, in the units of *radians*.
-
-        Examples
-        --------
-        >>> import numpy as np
-        >>> from landlab import RasterModelGrid
-        >>> mg = RasterModelGrid((4, 5))
-        >>> z = mg.node_y
-        >>> (x_grad, y_grad) = mg.calc_grad_of_patch(elevs=z)
-        >>> np.allclose(y_grad, np.pi/4.)
-        True
-        >>> np.allclose(x_grad, 0.)
-        True
-        """
-        if subtriangle_unit_normals is not None:
-            assert len(subtriangle_unit_normals) == 4
-            assert subtriangle_unit_normals[0].shape[1] == 3
-            assert subtriangle_unit_normals[1].shape[1] == 3
-            assert subtriangle_unit_normals[2].shape[1] == 3
-            assert subtriangle_unit_normals[3].shape[1] == 3
-            n_TR, n_TL, n_BL, n_BR = subtriangle_unit_normals
-        else:
-            n_TR, n_TL, n_BL, n_BR = \
-                self.calc_unit_normals_of_patch_subtriangles(elevs)
-        if slope_magnitude is not None:
-            assert slope_magnitude.size == self.number_of_patches
-            slopes_at_patch = slope_magnitude
-        else:
-            slopes_at_patch = self.calc_slope_of_patch(
-                elevs=elevs, subtriangle_unit_normals=(n_TR, n_TL, n_BL, n_BR))
-
-        n_sum_x = n_TR[:, 0] + n_TL[:, 0] + n_BL[:, 0] + n_BR[:, 0]
-        n_sum_y = n_TR[:, 1] + n_TL[:, 1] + n_BL[:, 1] + n_BR[:, 1]
-        theta_sum = np.arctan2(-n_sum_y, -n_sum_x)
-        x_slope_patches = np.cos(theta_sum)*slopes_at_patch
-        y_slope_patches = np.sin(theta_sum)*slopes_at_patch
-
-        return (x_slope_patches, y_slope_patches)
-
-    def calc_slope_of_node(self, elevs='topographic__elevation',
-                           method='patch_mean', return_components=False):
-        """Array of slopes at nodes, averaged over neighboring patches.
-
-        Produces a value for node slope (i.e., mean gradient magnitude)
-        at each node in a manner analogous to a GIS-style slope map.
-        If method=='patch_mean', it averages the gradient on each of the
-        patches surrounding the node; if method=='Horn', it returns the
-        resolved slope direction. Directional information can still be
-        returned through use of the return_components keyword.
-        All values are returned in radians, including the components;
-        take the tan to recover the rise/run.
-
-        Note that under these definitions, it is not always true that::
-
-            mag, cmp = mg.calc_slope_of_node(z)
-            mag**2 == cmp[0]**2 + cmp[1]**2  # only if method=='Horn'
-
-        This is a verion of this code specialized for a raster. It subdivides
-        the four square patches around each node into subtriangles,
-        in order to ensure more correct solutions that incorporate equally
-        weighted information from all surrounding nodes on rough surfaces.
-
-        Parameters
-        ----------
-        elevs : str or ndarray, optional
-            Field name or array of node values.
-        method : {'patch_mean', 'Horn'}
-            Controls the slope algorithm. Current options are 'patch_mean',
-            which takes the mean slope of each pf the four neighboring
-            square patches, and 'Horn', which is the standard ArcGIS slope
-            algorithm. These produce very similar solutions; the Horn method
-            gives a vector mean and the patch_mean gives a scalar mean.
-        return_components : bool
-            If True, return a tuple, (array_of_magnitude,
-            (array_of_slope_x_radians, array_of_slope_y_radians)).
-            If false, return an array of floats of the slope magnitude.
-
-        Returns
-        -------
-        float array or length-2 tuple of float arrays
-            If return_components, returns (array_of_magnitude,
-            (array_of_slope_x_radians, array_of_slope_y_radians)).
-            If not return_components, returns an array of slope magnitudes.
-
-        Examples
-        --------
-        >>> import numpy
-        >>> from landlab import RadialModelGrid, RasterModelGrid
-        >>> mg = RasterModelGrid((5, 5), 1.)
-        >>> z = mg.node_x
-        >>> slopes = mg.calc_slope_of_node(elevs=z)
-        >>> numpy.allclose(slopes, numpy.pi/4.)
-        True
-        >>> mg = RasterModelGrid((4, 5), 2.)
-        >>> z = -mg.node_y
-        >>> slope_mag, cmp = mg.calc_slope_of_node(elevs=z,
-        ...                                        return_components=True)
-        >>> numpy.allclose(slope_mag, np.pi/4.)
-        True
-        >>> numpy.allclose(cmp[0], 0.)
-        True
-        >>> numpy.allclose(cmp[1], -numpy.pi/4.)
-        True
-        >>> mg = RasterModelGrid((4, 4))
-        >>> z = mg.node_x**2 + mg.node_y**2
-        >>> slopes, cmp = mg.calc_slope_of_node(z, return_components=True)
-        >>> slopes
-        array([ 0.95531662,  1.10991779,  1.32082849,  1.37713803,  1.10991779,
-                1.20591837,  1.3454815 ,  1.38904403,  1.32082849,  1.3454815 ,
-                1.39288142,  1.41562833,  1.37713803,  1.38904403,  1.41562833,
-                1.43030663])
-        >>> np.allclose(cmp[0].reshape((4, 4))[:, 0],
-        ...             cmp[1].reshape((4, 4))[0, :])  # test radial symmetry
-        True
-        """
-        assert method in ('patch_mean', 'Horn')
-        try:
-            patches_at_node = self.patches_at_node()
-        except TypeError:  # was a property, not a fn (=> new style)
-            patches_at_node = np.ma.masked_where(
-                self.patches_at_node == -1, self.patches_at_node,
-                copy=False)
-        # now, we also want to mask any "closed" patches (any node closed)
-        closed_patches = (self.status_at_node[self.nodes_at_patch] ==
-                          CLOSED_BOUNDARY).sum(axis=1) > 0
-        closed_patch_mask = np.logical_or(
-            patches_at_node.mask, closed_patches[patches_at_node.data])
-
-        if method == 'patch_mean':
-            n_TR, n_TL, n_BL, n_BR = \
-                self.calc_unit_normals_of_patch_subtriangles(elevs)
-
-            mean_slope_at_patches = self.calc_slope_of_patch(
-                elevs=elevs, subtriangle_unit_normals=(n_TR, n_TL, n_BL, n_BR))
-
-            # now CAREFUL - patches_at_node is MASKED
-            slopes_at_node_unmasked = mean_slope_at_patches[patches_at_node]
-            slopes_at_node_masked = np.ma.array(slopes_at_node_unmasked,
-                                                mask=closed_patch_mask)
-            slope_mag = np.mean(slopes_at_node_masked, axis=1).data
-            if return_components:
-                (x_slope_patches, y_slope_patches) = self.calc_grad_of_patch(
-                    elevs=elevs, subtriangle_unit_normals=(
-                        n_TR, n_TL, n_BL, n_BR),
-                    slope_magnitude=mean_slope_at_patches)
-                x_slope_unmasked = x_slope_patches[patches_at_node]
-                x_slope_masked = np.ma.array(x_slope_unmasked,
-                                             mask=closed_patch_mask)
-                x_slope = np.mean(x_slope_masked, axis=1).data
-                y_slope_unmasked = y_slope_patches[patches_at_node]
-                y_slope_masked = np.ma.array(y_slope_unmasked,
-                                             mask=closed_patch_mask)
-                y_slope = np.mean(y_slope_masked, axis=1).data
-                mean_grad_x = x_slope
-                mean_grad_y = y_slope
-        elif method == 'Horn':
-            z = np.empty(self.number_of_nodes + 1, dtype=float)
-            mean_grad_x = self.empty('node', dtype=float)
-            mean_grad_y = self.empty('node', dtype=float)
-            z[-1] = 0.
-            try:
-                z[:-1] = self.at_node[elevs]
-            except TypeError:
-                z[:-1] = elevs
-            # proof code for bad indexing:
-            diags = self._diagonal_neighbors_at_node.copy()  # LL order
-            orthos = self.neighbors_at_node.copy()
-            # these have closed node neighbors...
-            for dirs in (diags, orthos):
-                dirs[dirs == BAD_INDEX_VALUE] = -1  # indexing to work
-            # now make an array like patches_at_node to store the interim calcs
-            patch_slopes_x = np.ma.zeros(patches_at_node.shape, dtype=float)
-            patch_slopes_y = np.ma.zeros(patches_at_node.shape, dtype=float)
-            diff_E = z[orthos[:, 0]] - z[:-1]
-            diff_W = z[:-1] - z[orthos[:, 2]]
-            diff_N = z[orthos[:, 1]] - z[:-1]
-            diff_S = z[:-1] - z[orthos[:, 3]]
-            patch_slopes_x[:, 0] = z[diags[:, 0]] - z[orthos[:, 1]] + diff_E
-            patch_slopes_x[:, 1] = z[orthos[:, 1]] - z[diags[:, 1]] + diff_W
-            patch_slopes_x[:, 2] = z[orthos[:, 3]] - z[diags[:, 2]] + diff_W
-            patch_slopes_x[:, 3] = z[diags[:, 3]] - z[orthos[:, 3]] + diff_E
-            patch_slopes_y[:, 0] = z[diags[:, 0]] - z[orthos[:, 0]] + diff_N
-            patch_slopes_y[:, 1] = z[diags[:, 1]] - z[orthos[:, 2]] + diff_N
-            patch_slopes_y[:, 2] = z[orthos[:, 2]] - z[diags[:, 2]] + diff_S
-            patch_slopes_y[:, 3] = z[orthos[:, 0]] - z[diags[:, 3]] + diff_S
-            patch_slopes_x /= (2. * self.dx)
-            patch_slopes_y /= (2. * self.dy)
-            patch_slopes_x.mask = closed_patch_mask
-            patch_slopes_y.mask = closed_patch_mask
-            mean_grad_x = patch_slopes_x.mean(axis=1).data
-            mean_grad_y = patch_slopes_y.mean(axis=1).data
-            slope_mag = np.arctan(np.sqrt(np.square(mean_grad_x) +
-                                          np.square(mean_grad_y)))
-            if return_components:
-                mean_grad_x = np.arctan(mean_grad_x)
-                mean_grad_y = np.arctan(mean_grad_y)
-
-        if return_components:
-            return slope_mag, (mean_grad_x, mean_grad_y)
-
-        else:
-            return slope_mag
-
-=======
->>>>>>> 5c0dd36b
     @deprecated(use='calc_aspect_of_node', version=1.0)
     def calculate_aspect_at_nodes_bestFitPlane(self, id, val):
         """Aspect at nodes.
