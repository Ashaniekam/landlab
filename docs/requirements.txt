--- conflicted
+++ resolved
@@ -54,13 +54,8 @@
     # via sphinx
 incremental==22.10.0
     # via towncrier
-<<<<<<< HEAD
-ipython==8.12.0
-    # via -r requirements.in
-=======
 ipython==8.13.2
     # via -r docs/requirements.in
->>>>>>> 02769e83
 jedi==0.18.2
     # via ipython
 jinja2==3.1.2
@@ -168,13 +163,8 @@
     #   sphinxcontrib-towncrier
 sphinx-basic-ng==1.0.0b1
     # via furo
-<<<<<<< HEAD
-sphinx-copybutton==0.5.1
-    # via -r requirements.in
-=======
 sphinx-copybutton==0.5.2
     # via -r docs/requirements.in
->>>>>>> 02769e83
 sphinx-inline-tabs==2023.4.21
     # via -r requirements.in
 sphinx-jinja==2.0.2
@@ -204,13 +194,8 @@
 tinycss2==1.2.1
     # via nbconvert
 tomli==2.0.1
-<<<<<<< HEAD
-    # via -r requirements.in
-tornado==6.3
-=======
     # via -r docs/requirements.in
 tornado==6.3.2
->>>>>>> 02769e83
     # via
     #   -r requirements.in
     #   jupyter-client
